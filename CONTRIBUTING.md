--- conflicted
+++ resolved
@@ -12,11 +12,8 @@
 
 We suggest you make sure all of your commits are atomic (one feature per commit). Please make sure that non-obvious lines of code are commented, and variable names are as clear as possible. Please do not send us undocumented code as we will not accept it. Including tests to your pull request will bring tears of joy to our eyes, and will also probably result in a faster merge.
 
-
 ## Coding conventions
 
-
-<<<<<<< HEAD
 We use the industry standard [PEP 8](https://www.python.org/dev/peps/pep-0008/) styling guide within the `codonPython` package. **Therefore, it’s imperative that you use the coding standards found within PEP 8 when creating or modifying any code within the `codonPython` package**. Autoformatters for PEP8, for instance [autopep8](https://pypi.org/project/autopep8/), can easily ensure compliance. The reason we use PEP 8 coding standards is to make sure there is a layer of consistency across our codebase. This reduces the number of decisions that you need to make when styling your code, and also makes code easier to read when switching between functions etc.
 
 While you are creating code, we recommend that you understand the style guide standards for the following topics:
@@ -32,7 +29,7 @@
 We also use docstrings and we try to follow [`numpy`'s docstring standards](https://numpydoc.readthedocs.io/en/latest/format.html#docstring-standard).
 
 Start reading our code to get a feel for it but most importantly, remember that this is open source software - consider the people who will read your code, and make it look nice for them.
-=======
+
 * We use [PEP8](https://www.python.org/dev/peps/pep-0008/). Autoformatters for PEP8, for instance [autopep8](https://pypi.org/project/autopep8/), can easily ensure compliance.
 * We use docstrings and we try to (loosely) follow [`numpy`'s docstring standards](https://numpydoc.readthedocs.io/en/latest/format.html#docstring-standard).
 * This is open source software. Consider the people who will read your code, and make it look nice for them.
@@ -40,7 +37,6 @@
 ## Code of Conduct
 
 As a contributer you can help us keep the Codon community open and inclusive. Please read and follow our [Code of Conduct](https://github.com/codonlibrary/code-of-conduct/tree/master). By contributing to it, you agree to comply with it.
->>>>>>> 285836a4
 
 :clinking_glasses: Thank you!
 Team codon